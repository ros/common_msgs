<package>
  <name>sensor_msgs</name>
  <version>1.12.5</version>
  <description>
    This package defines messages for commonly used sensors, including
    cameras and scanning laser rangefinders.
  </description>
  <maintainer email="tfoote@osrfoundation.org">Tully Foote</maintainer>
  <license>BSD</license>

  <url>http://ros.org/wiki/sensor_msgs</url>

  <buildtool_depend>catkin</buildtool_depend>

  <build_depend>geometry_msgs</build_depend>
  <build_depend>message_generation</build_depend>
  <build_depend>std_msgs</build_depend>

  <run_depend>geometry_msgs</run_depend>
  <run_depend>message_runtime</run_depend>
  <run_depend>std_msgs</run_depend>

<<<<<<< HEAD
  <test_depend>rosbag</test_depend>
=======
  <test_depend>rosunit</test_depend>
>>>>>>> 1a93c47f

  <export>
    <architecture_independent/>
    <rosbag migration_rule_file="migration_rules/sensor_msgs.bmr"/>
  </export>
</package><|MERGE_RESOLUTION|>--- conflicted
+++ resolved
@@ -20,11 +20,9 @@
   <run_depend>message_runtime</run_depend>
   <run_depend>std_msgs</run_depend>
 
-<<<<<<< HEAD
   <test_depend>rosbag</test_depend>
-=======
   <test_depend>rosunit</test_depend>
->>>>>>> 1a93c47f
+
 
   <export>
     <architecture_independent/>
